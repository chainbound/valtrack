--- conflicted
+++ resolved
@@ -15,31 +15,40 @@
 ```
 
 ### 2. Install Dependencies and Build
+
 Valtrack:
+
 ```shell
 go mod download
 go build
 ```
 
 NATS:
-- https://docs.nats.io/running-a-nats-service/introduction/installation
+
+-   https://docs.nats.io/running-a-nats-service/introduction/installation
 
 ### 3. Run the Application
+
 Valtrack consists of 3 main components: the **sentry**, the **consumer** and a NATS JetStream server. The sentry is responsible for discovering and tracking Ethereum validators, while the consumer consumes the data published by the sentry, processed it and stores it in a database (Parquet files for now). Read more under [Architecture](#architecture).
 
 #### Sentry
+
 To run the sentry:
+
 ```shell
 ./valtrack --nats-url nats://localhost:4222 sentry
 ```
 
 #### Consumer
+
 ```shell
 ./valtrack --nats-url nats://localhost:4222 consumer
 ```
 
 #### NATS JetStream
+
 We provide an example configuration file for the NATS server in [server/nats-server.conf](server/nats-server.conf). To run the NATS server with JetStream enabled, you can run the following command:
+
 ```shell
 nats-server --jetstream --config server/nats-server.conf
 ```
@@ -63,11 +72,7 @@
 
 GLOBAL OPTIONS:
    --log-level value, -l value  log level (default: "info")
-<<<<<<< HEAD
-   --nats value, -n value       natsJS server url
-=======
    --nats-url value, -n value   NATS server URL (needs JetStream) (default: "nats://localhost:4222")
->>>>>>> c30607a6
    --help, -h                   show help
 ```
 
@@ -80,18 +85,13 @@
 The Beacon Sentry is a service that crawls the Ethereum discv5 DHT and discovers nodes and listens for incoming connections.
 It tries to connect to any discovered peers and performs a handshake for their [`Status`](https://github.com/ethereum/consensus-specs/blob/dev/specs/phase0/p2p-interface.md#status) and [`MetaData`](https://github.com/ethereum/consensus-specs/blob/dev/specs/phase0/p2p-interface.md#metadata).
 
-<<<<<<< HEAD
-The sentry data is published to NATS server by Jetstreams, provided NATS url is provided as argument. If not provided, it saves the entries in log files.
-
-To run the Beacon Sentry service (without NATS):
-=======
 In parallel, it will try to gauge the peer's GossipSub subscriptions, specifically to the attestation subnet topics. Once it has all of that data,
 it will publish it to the NATS Jetstream server.
->>>>>>> c30607a6
 
 Peers are stored in a peerstore that will periodically (every epoch) run through this process again. This allows us to get multiple data points over time which will provide more accuracy in determining the number of validators attached to a beacon node.
 
-<<<<<<< HEAD
+TODO: The beacon sentry should later store estimations on the number of validators attached to a beacon node. It should then expose it over an API.
+
 To run the Beacon Sentry service (with NATS):
 
 ```shell
@@ -100,19 +100,11 @@
 
 ### Consumer
 
-Consumer is a service which consumes the sentry data from the NATS Jetstream server and stores it in parquet file (database soon).
+Consumer is a service which consumes the sentry data from the NATS Jetstream server and stores it in parquet file (database soon). Maintains 3 tables:
 
-The `metadata_received` sentry data is used to calculate the subnets information of the peers. The metadata will contain both long-lived and short-lived attestation subnet subscriptions. We can filter out the long-lived subnet subscriptions ([`compute_subscribed_subnets`](https://github.com/ethereum/consensus-specs/blob/dev/specs/phase0/p2p-interface.md#attestation-subnet-subscription)) to get the short-lived subscriptions. Prysm [`computeSubscribedSubnets`](https://github.com/prysmaticlabs/prysm/blob/2f2152e039c6e9273873cfec73bf5edefcd41d39/beacon-chain/p2p/subnets.go#L210) is used for the same.
-
--   Metadata with subnet information is stored in `validator_metadata_events.parquet`
--   `metadata_received` event data is stored in `metadata_events.parquet`
--   `peer_discovered` event data is stored in `discovery_events.parquet`
-
-To run the consumer:
-
-```shell
-./valtrack consumer
-```
+-   `discovery_events`: contains the discovery events of the sentry
+-   `metadata_events`: contains the metadata events of the sentry
+-   `validator_metadata_events`: a derived table from the metadata events, which contains data points of validators
 
 ### NATS Server
 
@@ -194,13 +186,4 @@
 
 -   [Hermes](https://github.com/probe-lab/hermes)
 
--   [Armiarma](https://github.com/migalabs/armiarma/)
-=======
-TODO: The beacon sentry should later store estimations on the number of validators attached to a beacon node. It should then expose it over an API.
-
-### Consumer
-Consumer is a service which consumes the sentry data from the NATS Jetstream server and stores it in parquet file (database soon). Maintains 3 tables:
-- `discovery_events`: contains the discovery events of the sentry
-- `metadata_events`: contains the metadata events of the sentry 
-- `validator_metadata_events`: a derived table from the metadata events, which contains data points of validators
->>>>>>> c30607a6
+-   [Armiarma](https://github.com/migalabs/armiarma/)