--- conflicted
+++ resolved
@@ -63,16 +63,11 @@
 	if err != nil {
 		log.Fatal().Err(err).Msg("Error setting up database")
 	}
-<<<<<<< HEAD
-=======
 
 	err = loadIPMetadataFromCSV(db, "ip_metadata.csv")
 	if err != nil {
 		log.Fatal().Err(err).Msg("Error setting up database")
 	}
-
-	log.Info().Msg("Sqlite DB setup complete")
->>>>>>> 7347abdb
 
 	log.Info().Msg("Sqlite DB setup complete")
 
@@ -182,11 +177,6 @@
 	if ipInfoToken == "" {
 		log.Fatal().Msg("IPINFO_TOKEN environment variable is required")
 	}
-<<<<<<< HEAD
-=======
-
-	go consumer.runValidatorMetadataEventHandler(ipInfoToken)
->>>>>>> 7347abdb
 
 	go consumer.runValidatorMetadataEventHandler(ipInfoToken)
 
@@ -264,13 +254,9 @@
 			msg.Term()
 			return
 		}
-<<<<<<< HEAD
-		c.log.Info().Any("seq", MsgMetadata.Sequence).Any("event", event).Msg("peer_discovered")
-		c.storeDiscoveryEvent(event)
-=======
+
 		c.log.Info().Time("timestamp", md.Timestamp).Uint64("pending", md.NumPending).Any("event", event).Msg("peer_discovered")
 		c.storePeerDiscoveredEvent(event)
->>>>>>> 7347abdb
 
 	case "events.metadata_received":
 		var event types.MetadataReceivedEvent
